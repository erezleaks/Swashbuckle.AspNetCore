--- conflicted
+++ resolved
@@ -265,11 +265,7 @@
             var schema = subject.GetOrRegister(typeof(AnAnnotatedEnum));
 
             Assert.Equal("string", schema.Type);
-<<<<<<< HEAD
-            Assert.Equal(new[] { "foo-bar", "bar-foo" }, schema.Enum);
-=======
             Assert.Equal(new[] { "foo-bar", "bar-foo", "Default" }, schema.Enum);
->>>>>>> 0ba2840f
         }
 
         [Fact]
