﻿using System;
using System.Reflection;
using Microsoft.Extensions.FileProviders;
using Swashbuckle.AspNetCore.SwaggerUI;

namespace Microsoft.AspNetCore.Builder
{
    public static class SwaggerUIBuilderExtensions
    {
        private const string EmbeddedFilesNamespace = "Swashbuckle.AspNetCore.SwaggerUI.bower_components.swagger_ui.dist";

        public static IApplicationBuilder UseSwaggerUI(
            this IApplicationBuilder app,
            Action<SwaggerUIOptions> setupAction)
        {
            var options = new SwaggerUIOptions();
            setupAction?.Invoke(options);

            app.UseMiddleware<SwaggerUIIndexMiddleware>(options);
            app.UseFileServer(new FileServerOptions
            {
<<<<<<< HEAD
                RequestPath = $"/{options.RoutePrefix}",
                FileProvider = new EmbeddedFileProvider(typeof(SwaggerUIBuilderExtensions).GetTypeInfo().Assembly, EmbeddedFilesNamespace),
                EnableDefaultFiles = true //serve index.html at /{ options.RoutePrefix }/
            });
=======
                RequestPath = string.IsNullOrWhiteSpace(options.RoutePrefix) ? string.Empty : $"/{options.RoutePrefix}",
                FileProvider = new SwaggerUIFileProvider(options.IndexSettings.ToTemplateParameters()),
                EnableDefaultFiles = true, // serve index.html at /{options.RoutePrefix}/
            };
            fileServerOptions.StaticFileOptions.ContentTypeProvider = new FileExtensionContentTypeProvider();
            app.UseFileServer(fileServerOptions);
>>>>>>> ae7f4f9a

            return app;
        }
    }
}<|MERGE_RESOLUTION|>--- conflicted
+++ resolved
@@ -19,19 +19,10 @@
             app.UseMiddleware<SwaggerUIIndexMiddleware>(options);
             app.UseFileServer(new FileServerOptions
             {
-<<<<<<< HEAD
-                RequestPath = $"/{options.RoutePrefix}",
+                RequestPath = string.IsNullOrEmpty(options.RoutePrefix) ? string.Empty : $"/{options.RoutePrefix}",
                 FileProvider = new EmbeddedFileProvider(typeof(SwaggerUIBuilderExtensions).GetTypeInfo().Assembly, EmbeddedFilesNamespace),
                 EnableDefaultFiles = true //serve index.html at /{ options.RoutePrefix }/
             });
-=======
-                RequestPath = string.IsNullOrWhiteSpace(options.RoutePrefix) ? string.Empty : $"/{options.RoutePrefix}",
-                FileProvider = new SwaggerUIFileProvider(options.IndexSettings.ToTemplateParameters()),
-                EnableDefaultFiles = true, // serve index.html at /{options.RoutePrefix}/
-            };
-            fileServerOptions.StaticFileOptions.ContentTypeProvider = new FileExtensionContentTypeProvider();
-            app.UseFileServer(fileServerOptions);
->>>>>>> ae7f4f9a
 
             return app;
         }
