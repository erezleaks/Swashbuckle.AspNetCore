﻿using System;
using System.Linq;
using System.Collections.Generic;
using System.Text;
using System.Reflection;
using Microsoft.AspNetCore.Mvc.ApiExplorer;
using Microsoft.AspNetCore.Mvc.Controllers;

namespace Swashbuckle.AspNetCore.SwaggerGen
{
    public static class ApiDescriptionExtensions
    {
        [Obsolete("Deprecated: Use TryGetMethodInfo")]
        public static IEnumerable<object> ControllerAttributes(this ApiDescription apiDescription)
        {
            var controllerActionDescriptor = apiDescription.ActionDescriptor as ControllerActionDescriptor;
            return (controllerActionDescriptor == null)
                ? Enumerable.Empty<object>()
                : controllerActionDescriptor.ControllerTypeInfo.GetCustomAttributes(true);
        }

        [Obsolete("Deprecated: Use TryGetMethodInfo")]
        public static IEnumerable<object> ActionAttributes(this ApiDescription apiDescription)
        {
            var controllerActionDescriptor = apiDescription.ActionDescriptor as ControllerActionDescriptor;
            return (controllerActionDescriptor == null)
                ? Enumerable.Empty<object>()
                : controllerActionDescriptor.MethodInfo.GetCustomAttributes(true);
        }

        public static bool TryGetMethodInfo(this ApiDescription apiDescription, out MethodInfo methodInfo)
        {
            var controllerActionDescriptor = apiDescription.ActionDescriptor as ControllerActionDescriptor;

            methodInfo = controllerActionDescriptor?.MethodInfo;

            return (methodInfo != null);
        }

        internal static string FriendlyId(this ApiDescription apiDescription)
        {
            var parts = (apiDescription.RelativePathSansQueryString() + "/" + apiDescription.HttpMethod.ToLower())
                .Split('/');

            var builder = new StringBuilder();
            foreach (var part in parts) 
            {
                var trimmed = part.Trim('{', '}');
                builder.AppendFormat("{0}{1}",
                    (part.StartsWith("{") ? "By" : string.Empty),
                    trimmed.ToTitleCase()
                );
            }

            return builder.ToString();
        }

        internal static string RelativePathSansQueryString(this ApiDescription apiDescription)
        {
            return apiDescription.RelativePath.Split('?').First();
        }

        internal static IEnumerable<string> SupportedRequestMediaTypes(this ApiDescription apiDescription)
        {
            return apiDescription.SupportedRequestFormats
                .Select(requestFormat => requestFormat.MediaType)
                .Distinct();
        }

        internal static IEnumerable<string> SupportedResponseMediaTypes(this ApiDescription apiDescription)
        {
            return apiDescription.SupportedResponseTypes
                .SelectMany(responseType => responseType.ApiResponseFormats)
                .Select(responseFormat => responseFormat.MediaType)
                .Distinct();
        }

        internal static bool IsObsolete(this ApiDescription apiDescription)
        {
            if (!apiDescription.TryGetMethodInfo(out MethodInfo methodInfo))
                return false;

<<<<<<< HEAD
        public static ControllerActionDescriptor ControllerActionDescriptor(this ApiDescription apiDescription)
        {
            var controllerActionDescriptor = apiDescription.GetProperty<ControllerActionDescriptor>();
            if (controllerActionDescriptor == null)
            {
                controllerActionDescriptor = apiDescription.ActionDescriptor as ControllerActionDescriptor;
                
                if (controllerActionDescriptor != null)
                {
                    apiDescription.SetProperty(controllerActionDescriptor);
                }
            }
            return controllerActionDescriptor; 
=======
            return methodInfo.GetCustomAttributes(true)
                .Union(methodInfo.DeclaringType.GetTypeInfo().GetCustomAttributes(true))
                .Any(attr => attr.GetType() == typeof(ObsoleteAttribute));
>>>>>>> f540071b
        }

    }
}<|MERGE_RESOLUTION|>--- conflicted
+++ resolved
@@ -80,26 +80,9 @@
             if (!apiDescription.TryGetMethodInfo(out MethodInfo methodInfo))
                 return false;
 
-<<<<<<< HEAD
-        public static ControllerActionDescriptor ControllerActionDescriptor(this ApiDescription apiDescription)
-        {
-            var controllerActionDescriptor = apiDescription.GetProperty<ControllerActionDescriptor>();
-            if (controllerActionDescriptor == null)
-            {
-                controllerActionDescriptor = apiDescription.ActionDescriptor as ControllerActionDescriptor;
-                
-                if (controllerActionDescriptor != null)
-                {
-                    apiDescription.SetProperty(controllerActionDescriptor);
-                }
-            }
-            return controllerActionDescriptor; 
-=======
             return methodInfo.GetCustomAttributes(true)
                 .Union(methodInfo.DeclaringType.GetTypeInfo().GetCustomAttributes(true))
                 .Any(attr => attr.GetType() == typeof(ObsoleteAttribute));
->>>>>>> f540071b
         }
-
     }
 }