﻿using System;
using System.Collections.Generic;
using System.Linq;
using System.Reflection;
using System.Runtime.Serialization;
using Newtonsoft.Json;
using Newtonsoft.Json.Serialization;
using Newtonsoft.Json.Converters;
using Swashbuckle.AspNetCore.Swagger;

namespace Swashbuckle.AspNetCore.SwaggerGen
{
    public class SchemaRegistry : ISchemaRegistry
    {
        private readonly JsonSerializerSettings _jsonSerializerSettings;
        private readonly IContractResolver _jsonContractResolver;
        private readonly SchemaRegistrySettings _settings;
        private readonly SchemaIdManager _schemaIdManager;

        public SchemaRegistry(
            JsonSerializerSettings jsonSerializerSettings,
            SchemaRegistrySettings settings = null)
        {
            _jsonSerializerSettings = jsonSerializerSettings;
            _jsonContractResolver = _jsonSerializerSettings.ContractResolver ?? new DefaultContractResolver();
            _settings = settings ?? new SchemaRegistrySettings();
            _schemaIdManager = new SchemaIdManager(_settings.SchemaIdSelector);
            Definitions = new Dictionary<string, Schema>();
        }

        public IDictionary<string, Schema> Definitions { get; private set; }

        public Schema GetOrRegister(Type type)
        {
            var referencedTypes = new Queue<Type>();
            var schema = CreateSchema(type, referencedTypes);

            // Ensure all referenced types have a corresponding definition
            while (referencedTypes.Any())
            {
                var referencedType = referencedTypes.Dequeue();
                var schemaId = _schemaIdManager.IdFor(referencedType);
                if (Definitions.ContainsKey(schemaId)) continue;

                // NOTE: Add the schemaId first with a null value. This indicates a work-in-progress
                // and prevents a stack overflow by ensuring the above condition is met if the same
                // type ends up back on the referencedTypes queue via recursion within 'CreateInlineSchema'
                Definitions.Add(schemaId, null);
                Definitions[schemaId] = CreateInlineSchema(referencedType, referencedTypes);
            }

            return schema;
        }

        private Schema CreateSchema(Type type, Queue<Type> referencedTypes)
        {
            var jsonContract = _jsonContractResolver.ResolveContract(type);

            var createReference = !_settings.CustomTypeMappings.ContainsKey(type)
                && type != typeof(object)
                && (// Type describes an object
                    jsonContract is JsonObjectContract ||
                    // Type is self-referencing
                    jsonContract.IsSelfReferencingArrayOrDictionary() ||
                    // Type is enum and opt-in flag set
                    (type.IsEnumType() && _settings.UseReferencedDefinitionsForEnums));

            return createReference
                ? CreateReferenceSchema(type, referencedTypes)
                : CreateInlineSchema(type, referencedTypes);
        }

        private Schema CreateReferenceSchema(Type type, Queue<Type> referencedTypes)
        {
            referencedTypes.Enqueue(type);
            return new Schema { Ref = "#/definitions/" + _schemaIdManager.IdFor(type) };
        }

        private Schema CreateInlineSchema(Type type, Queue<Type> referencedTypes)
        {
            Schema schema;

            var jsonContract = _jsonContractResolver.ResolveContract(type);

            if (_settings.CustomTypeMappings.ContainsKey(type))
            {
                schema = _settings.CustomTypeMappings[type]();
            }
            else
            {
                // TODO: Perhaps a "Chain of Responsibility" would clean this up a little?
                if (jsonContract is JsonPrimitiveContract)
                    schema = CreatePrimitiveSchema((JsonPrimitiveContract)jsonContract);
                else if (jsonContract is JsonDictionaryContract)
                    schema = CreateDictionarySchema((JsonDictionaryContract)jsonContract, referencedTypes);
                else if (jsonContract is JsonArrayContract)
                    schema = CreateArraySchema((JsonArrayContract)jsonContract, referencedTypes);
                else if (jsonContract is JsonObjectContract && type != typeof(object))
                    schema = CreateObjectSchema((JsonObjectContract)jsonContract, referencedTypes);
                else
                    // None of the above, fallback to abstract "object"
                    schema = new Schema { Type = "object" };
            }

            var filterContext = new SchemaFilterContext(type, jsonContract, this);
            foreach (var filter in _settings.SchemaFilters)
            {
                filter.Apply(schema, filterContext);
            }

            return schema;
        }

        private Schema CreatePrimitiveSchema(JsonPrimitiveContract primitiveContract)
        {
            var type = Nullable.GetUnderlyingType(primitiveContract.UnderlyingType)
                ?? primitiveContract.UnderlyingType;

            if (type.GetTypeInfo().IsEnum)
                return CreateEnumSchema(primitiveContract, type);

            if (PrimitiveTypeMap.ContainsKey(type))
                return PrimitiveTypeMap[type]();

            // None of the above, fallback to string
            return new Schema { Type = "string" };
        }

        private Schema CreateEnumSchema(JsonPrimitiveContract primitiveContract, Type type)
        {
            var stringEnumConverter = primitiveContract.Converter as StringEnumConverter
                ?? _jsonSerializerSettings.Converters.OfType<StringEnumConverter>().FirstOrDefault();

            if (_settings.DescribeAllEnumsAsStrings || stringEnumConverter != null)
            {
                var camelCase = _settings.DescribeStringEnumsInCamelCase
                    || (stringEnumConverter != null && stringEnumConverter.CamelCaseText);

                var enumNames = type.GetFields(BindingFlags.Public | BindingFlags.Static)
                    .Select(f =>
                    {
<<<<<<< HEAD
                        var enumMemberAttribute = f.GetCustomAttributes().OfType<EnumMemberAttribute>().FirstOrDefault();
                        var serializeName = (enumMemberAttribute == null) ? f.Name : enumMemberAttribute.Value;
                        return camelCase ? serializeName.ToCamelCase() : serializeName;
=======
                        var name = f.Name;

                        var enumMemberAttribute = f.GetCustomAttributes().OfType<EnumMemberAttribute>().FirstOrDefault();
                        if (enumMemberAttribute != null && enumMemberAttribute.Value != null)
                        {
                            name = enumMemberAttribute.Value;
                        }

                        return camelCase ? name.ToCamelCase() : name;
>>>>>>> 0ba2840f
                    });

                return new Schema
                {
                    Type = "string",
                    Enum = enumNames.ToArray()
                };
            }

            return new Schema
            {
                Type = "integer",
                Format = "int32",
                Enum = Enum.GetValues(type).Cast<object>().ToArray()
            };
        }

        private Schema CreateDictionarySchema(JsonDictionaryContract dictionaryContract, Queue<Type> referencedTypes)
        {
            var keyType = dictionaryContract.DictionaryKeyType ?? typeof(object);
            var valueType = dictionaryContract.DictionaryValueType ?? typeof(object);

            if (keyType.GetTypeInfo().IsEnum)
            {
                return new Schema
                {
                    Type = "object",
                    Properties = Enum.GetNames(keyType).ToDictionary(
                        (name) => dictionaryContract.DictionaryKeyResolver(name),
                        (name) => CreateSchema(valueType, referencedTypes)
                    )
                };
            }
            else
            {
                return new Schema
                {
                    Type = "object",
                    AdditionalProperties = CreateSchema(valueType, referencedTypes)
                };
            }
        }

        private Schema CreateArraySchema(JsonArrayContract arrayContract, Queue<Type> referencedTypes)
        {
            var itemType = arrayContract.CollectionItemType ?? typeof(object);
            return new Schema
            {
                Type = "array",
                Items = CreateSchema(itemType, referencedTypes)
            };
        }

        private Schema CreateObjectSchema(JsonObjectContract jsonContract, Queue<Type> referencedTypes)
        {
            var applicableJsonProperties = jsonContract.Properties
                .Where(prop => !prop.Ignored)
                .Where(prop => !(_settings.IgnoreObsoleteProperties && prop.IsObsolete()))
                .Select(prop => prop);

            var required = applicableJsonProperties
                .Where(prop => prop.IsRequired())
                .Select(propInfo => propInfo.PropertyName)
                .ToList();

            var hasExtensionData = jsonContract.ExtensionDataValueType != null;

            var properties = applicableJsonProperties
                .ToDictionary(
                    prop => prop.PropertyName,
                    prop => CreateSchema(prop.PropertyType, referencedTypes).AssignValidationProperties(prop)
                );

            var schema = new Schema
            {
                Required = required.Any() ? required : null, // required can be null but not empty
                Properties = properties,
                AdditionalProperties = hasExtensionData ? new Schema { Type = "object" } : null,
                Type = "object"
            };

            return schema;
        }

        private static readonly Dictionary<Type, Func<Schema>> PrimitiveTypeMap = new Dictionary<Type, Func<Schema>>
        {
            { typeof(short), () => new Schema { Type = "integer", Format = "int32" } },
            { typeof(ushort), () => new Schema { Type = "integer", Format = "int32" } },
            { typeof(int), () => new Schema { Type = "integer", Format = "int32" } },
            { typeof(uint), () => new Schema { Type = "integer", Format = "int32" } },
            { typeof(long), () => new Schema { Type = "integer", Format = "int64" } },
            { typeof(ulong), () => new Schema { Type = "integer", Format = "int64" } },
            { typeof(float), () => new Schema { Type = "number", Format = "float" } },
            { typeof(double), () => new Schema { Type = "number", Format = "double" } },
            { typeof(decimal), () => new Schema { Type = "number", Format = "double" } },
            { typeof(byte), () => new Schema { Type = "string", Format = "byte" } },
            { typeof(sbyte), () => new Schema { Type = "string", Format = "byte" } },
            { typeof(byte[]), () => new Schema { Type = "string", Format = "byte" } },
            { typeof(sbyte[]), () => new Schema { Type = "string", Format = "byte" } },
            { typeof(bool), () => new Schema { Type = "boolean" } },
            { typeof(DateTime), () => new Schema { Type = "string", Format = "date-time" } },
            { typeof(DateTimeOffset), () => new Schema { Type = "string", Format = "date-time" } },
            { typeof(Guid), () => new Schema { Type = "string", Format = "uuid" } }
        };
    }
}<|MERGE_RESOLUTION|>--- conflicted
+++ resolved
@@ -139,11 +139,6 @@
                 var enumNames = type.GetFields(BindingFlags.Public | BindingFlags.Static)
                     .Select(f =>
                     {
-<<<<<<< HEAD
-                        var enumMemberAttribute = f.GetCustomAttributes().OfType<EnumMemberAttribute>().FirstOrDefault();
-                        var serializeName = (enumMemberAttribute == null) ? f.Name : enumMemberAttribute.Value;
-                        return camelCase ? serializeName.ToCamelCase() : serializeName;
-=======
                         var name = f.Name;
 
                         var enumMemberAttribute = f.GetCustomAttributes().OfType<EnumMemberAttribute>().FirstOrDefault();
@@ -153,7 +148,6 @@
                         }
 
                         return camelCase ? name.ToCamelCase() : name;
->>>>>>> 0ba2840f
                     });
 
                 return new Schema
